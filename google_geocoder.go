--- conflicted
+++ resolved
@@ -56,16 +56,7 @@
 	return p, nil
 }
 
-<<<<<<< HEAD
-
 // Extracts the first lat and lng values from a Google Geocoder Response body.
-=======
-// private
-// TODO Refactor out of MapQuestGeocoder
-// @param [[]byte] data.  The response struct from the earlier mapquest request as an array of bytes.
-// @return [float64] lat.  The first point's latitude in the response.
-// @return [float64] lng.  The first point's longitude in the response.
->>>>>>> c7daa9a8
 func (g *GoogleGeocoder) extractLatLngFromResponse(data []byte) (float64, float64, error) {
 	res := make(map[string][]map[string]map[string]map[string]interface{}, 0)
 	json.Unmarshal(data, &res)
